import json
import datetime
from collections import defaultdict
import itertools

import pytz
<<<<<<< HEAD
=======
import re

import six

>>>>>>> 1e6c2ca3
import ckan.lib.helpers as h
from ckan.lib.navl.dictization_functions import convert
from ckantoolkit import (
    get_validator,
    UnknownValidator,
    missing,
    Invalid,
    _
)

import ckanext.scheming.helpers as sh
from ckanext.scheming.errors import SchemingException

OneOf = get_validator('OneOf')
ignore_missing = get_validator('ignore_missing')
not_empty = get_validator('not_empty')

all_validators = {}

def register_validator(fn):
    """
    collect validator functions into ckanext.scheming.all_helpers dict
    """
    all_validators[fn.__name__] = fn
    return fn


def scheming_validator(fn):
    """
    Decorate a validator that needs to have the scheming fields
    passed with this function. When generating navl validator lists
    the function decorated will be called passing the field
    and complete schema to produce the actual validator for each field.
    """
    fn.is_a_scheming_validator = True
    return fn


@scheming_validator
@register_validator
def scheming_subfields(field, schema):
    """
    A special validator used to collect and pack subfields.
    """
    from ckanext.scheming.plugins import _field_create_validators

    def subfields_validator(key, data, errors, context):
        # If the field is coming from the API the value will be set directly.
        value = data.get(key)
        if not value:
            # ... otherwise, it's a form submission so our values are stuck
            # unrolled in __extras.
            # If we're working on a package field, the key will look like:
            #   (<field name>,)
            # and if we're working on a resource it'll be:
            #   ('resources', <resource #>, <field name>)
            _junk = data.get(key[:-1] + ('__junk',), {})

            # Group our unrolled fields by their index.
            values = defaultdict(dict)
            for k in _junk.keys():
                if k[0] == key[0]:
                    name = k[2]
                    index = k[1]
                    # Always pop, we don't want handled values to remain in
                    # __extras or they'll end up on the model.
                    values[index][name] = _junk.pop(k)

            # ... then turn it back into an ordered list.
            value = [v for k, v in sorted(values.iteritems())]
        elif isinstance(value, basestring):
            value = json.loads(value)

        if not isinstance(value, list):
            # We treat all subfields as repeatable when processing, even
            # when they aren't defined that way in the schema.
            value = [value]

        for subfield in field.get('repeating_subfields', field.get('simple_subfields')):
            validators = _field_create_validators(subfield, schema, False)
            for entry in value:
                # This right here is why we recommend globally unique field
                # names, else you risk trampling values from the top-level
                # schema. Some validators like require_when_published require
                # other top-level fields.
                entry_as_data = {(k,): v for k, v in entry.iteritems()}
                entry_as_data.update(data)

                entry_errors = defaultdict(list)

                for v in validators:
                    convert(
                        v,
                        (subfield['field_name'],),
                        entry_as_data,
                        entry_errors,
                        context
                    )

                # Any subfield errors should be added as errors to the parent
                # since this is the only way we have to let other plugins know
                # of issues.
                errors[key].extend(
                    itertools.chain.from_iterable(
                        v for v in entry_errors.itervalues()
                    )
                )

                # Pull our potentially modified fields back. What if validators
                # modified other fields such as a top-level field? Is this
                # "allowed" in CKAN validators? We might have to replace
                # entry_as_data with a write-tracing dict to capture all
                # changes.
                for k in entry.keys():
                    entry[k] = entry_as_data[(k,)]

        # It would be preferable to just always store as a list, but some plugins
        # such as ckanext-restricted make assumptions on how values are stored.

        if 'repeating_subfields' in field:
            data[key] = json.dumps(value)
        elif value:
            data[key] = json.dumps(value[0])

    return subfields_validator


@scheming_validator
@register_validator
def scheming_choices(field, schema):
    """
    Require that one of the field choices values is passed.
    """
    if 'choices' in field:
        return OneOf([c['value'] for c in field['choices']])

    def validator(value):
        if value is missing or not value:
            return value
        choices = sh.scheming_field_choices(field)
        for choice in choices:
            if value == choice['value']:
                return value
        raise Invalid(_('unexpected choice "%s"') % value)

    return validator


@scheming_validator
@register_validator
def scheming_required(field, schema):
    """
    not_empty if field['required'] else ignore_missing
    """
    if field.get('required'):
        return not_empty
    return ignore_missing


@scheming_validator
@register_validator
def scheming_multiple_choice(field, schema):
    """
    Accept zero or more values from a list of choices and convert
    to a json list for storage:

    1. a list of strings, eg.:

       ["choice-a", "choice-b"]

    2. a single string for single item selection in form submissions:

       "choice-a"
    """
    static_choice_values = None
    if 'choices' in field:
        static_choice_order = [c['value'] for c in field['choices']]
        static_choice_values = set(static_choice_order)

    def validator(key, data, errors, context):
        # if there was an error before calling our validator
        # don't bother with our validation
        if errors[key]:
            return

        value = data[key]
        if value is not missing:
            if isinstance(value, six.string_types):
                value = [value]
            elif not isinstance(value, list):
                errors[key].append(_('expecting list of strings'))
                return
        else:
            value = []

        choice_values = static_choice_values
        if not choice_values:
            choice_order = [
                choice['value']
                for choice in sh.scheming_field_choices(field)
            ]
            choice_values = set(choice_order)

        selected = set()
        for element in value:
            if element in choice_values:
                selected.add(element)
                continue
            errors[key].append(_('unexpected choice "%s"') % element)

        if not errors[key]:
            data[key] = json.dumps([
                v for v in
                (static_choice_order if static_choice_values else choice_order)
                if v in selected
            ])

            if field.get('required') and not selected:
                errors[key].append(_('Select at least one'))

    return validator


def validate_date_inputs(field, key, data, extras, errors, context):
    date_error = _('Date format incorrect')
    time_error = _('Time format incorrect')

    date = None

    def get_input(suffix):
        inpt = key[0] + '_' + suffix
        new_key = (inpt,) + tuple(x for x in key if x != key[0])
        key_value = extras.get(inpt)
        data[new_key] = key_value
        errors[new_key] = []

        if key_value:
            del extras[inpt]

        if field.get('required'):
            not_empty(new_key, data, errors, context)

        return new_key, key_value

    date_key, value = get_input('date')
    value_full = ''

    if value:
        try:
            value_full = value
            date = h.date_str_to_datetime(value)
<<<<<<< HEAD
        except (TypeError, ValueError):
=======
        except (TypeError, ValueError) as e:
>>>>>>> 1e6c2ca3
            errors[date_key].append(date_error)

    time_key, value = get_input('time')
    if value:
        if not value_full:
            errors[date_key].append(
                _('Date is required when a time is provided'))
        else:
            try:
                value_full += ' ' + value
                date = h.date_str_to_datetime(value_full)
<<<<<<< HEAD
            except (TypeError, ValueError):
=======
            except (TypeError, ValueError) as e:
>>>>>>> 1e6c2ca3
                errors[time_key].append(time_error)

    tz_key, value = get_input('tz')
    if value:
        if value not in pytz.all_timezones:
            errors[tz_key].append('Invalid timezone')
        else:
            if isinstance(date, datetime.datetime):
                date = pytz.timezone(value).localize(date)

    return date


@scheming_validator
@register_validator
def scheming_isodatetime(field, schema):
    def validator(key, data, errors, context):
        value = data[key]
        date = None

        if value:
            if isinstance(value, datetime.datetime):
                return value
            else:
                try:
                    date = h.date_str_to_datetime(value)
<<<<<<< HEAD
                except (TypeError, ValueError):
=======
                except (TypeError, ValueError) as e:
>>>>>>> 1e6c2ca3
                    raise Invalid(_('Date format incorrect'))
        else:
            extras = data.get(('__extras',))
            if not extras or (key[0] + '_date' not in extras and
                              key[0] + '_time' not in extras):
                if field.get('required'):
                    not_empty(key, data, errors, context)
            else:
                date = validate_date_inputs(
                    field, key, data, extras, errors, context)

        data[key] = date

    return validator


@scheming_validator
@register_validator
def scheming_isodatetime_tz(field, schema):
    def validator(key, data, errors, context):
        value = data[key]
        date = None

        if value:
            if isinstance(value, datetime.datetime):
                date = sh.scheming_datetime_to_utc(value)
            else:
                try:
                    date = sh.date_tz_str_to_datetime(value)
<<<<<<< HEAD
                except (TypeError, ValueError):
=======
                except (TypeError, ValueError) as e:
>>>>>>> 1e6c2ca3
                    raise Invalid(_('Date format incorrect'))
        else:
            extras = data.get(('__extras',))
            if not extras or (key[0] + '_date' not in extras and
                              key[0] + '_time' not in extras):
                if field.get('required'):
                    not_empty(key, data, errors, context)
            else:
                date = validate_date_inputs(
                    field, key, data, extras, errors, context)
                if isinstance(date, datetime.datetime):
                    date = sh.scheming_datetime_to_utc(date)

        data[key] = date

    return validator


@register_validator
def scheming_valid_json_object(value, context):
    """Store a JSON object as a serialized JSON string

    It accepts two types of inputs:
        1. A valid serialized JSON string (it must be an object or a list)
        2. An object that can be serialized to JSON

    """
    if not value:
        return
    elif isinstance(value, six.string_types):
        try:
            loaded = json.loads(value)

            if not isinstance(loaded, dict):
                raise Invalid(
                    _('Unsupported value for JSON field: {}').format(value)
                )

            return value
        except (ValueError, TypeError) as e:
            raise Invalid(_('Invalid JSON string: {}').format(e))

    elif isinstance(value, dict):
        try:
            return json.dumps(value)
        except (ValueError, TypeError) as e:
            raise Invalid(_('Invalid JSON object: {}').format(e))
    else:
        raise Invalid(
            _('Unsupported type for JSON field: {}').format(type(value))
        )


@register_validator
def scheming_load_json(value, context):
    if isinstance(value, six.string_types):
        try:
            return json.loads(value)
        except ValueError:
            return value
    return value


@register_validator
def scheming_multiple_choice_output(value):
    """
    return stored json as a proper list
    """
    if isinstance(value, list):
        return value
    try:
        return json.loads(value)
    except ValueError:
        return [value]


def validators_from_string(s, field, schema):
    """
    convert a schema validators string to a list of validators

    e.g. "if_empty_same_as(name) unicode" becomes:
    [if_empty_same_as("name"), unicode]
    """
    out = []
    parts = s.split()
    for p in parts:
        if '(' in p and p[-1] == ')':
            name, args = p.split('(', 1)
            args = args[:-1].split(',')  # trim trailing ')', break up
            v = get_validator_or_converter(name)(*args)
        else:
            v = get_validator_or_converter(p)
        if getattr(v, 'is_a_scheming_validator', False):
            v = v(field, schema)
        out.append(v)
    return out


def get_validator_or_converter(name):
    """
    Get a validator or converter by name
    """
    if name == 'unicode':
        return six.text_type
    try:
        v = get_validator(name)
        return v
    except UnknownValidator:
        pass
    raise SchemingException('validator/converter not found: %r' % name)


def convert_from_extras_group(key, data, errors, context):
    """Converts values from extras, tailored for groups."""

    def remove_from_extras(data, key):
        to_remove = []
        for data_key, data_value in data.iteritems():
            if (data_key[0] == 'extras'
                    and data_key[1] == key):
                to_remove.append(data_key)
        for item in to_remove:
            del data[item]

    for data_key, data_value in data.iteritems():
        if (data_key[0] == 'extras'
            and 'key' in data_value
                and data_value['key'] == key[-1]):
            data[key] = data_value['value']
            break
    else:
        return
    remove_from_extras(data, data_key[1])


@register_validator
def convert_to_json_if_date(date, context):
    if isinstance(date, datetime.datetime):
        return date.date().isoformat()
    elif isinstance(date, datetime.date):
        return date.isoformat()
    else:
        return date


@register_validator
def convert_to_json_if_datetime(date, context):
    if isinstance(date, datetime.datetime):
        return date.isoformat()

    return date


@register_validator
def scheming_multiple_text(key, data, errors, context):
    """
    Accept repeating text input in the following forms
    and convert to a json list for storage:

    1. a list of strings, eg.

       ["Person One", "Person Two"]

    2. a single string value to allow single text fields to be
       migrated to repeating text

       "Person One"

    3. separate fields per language (for form submissions):

       fieldname-0 = "Person One"
       fieldname-1 = "Person Two"
    """

    # just in case there was an error before our validator,
    # bail out here because our errors won't be useful
    if errors[key]:
        return

    value = data[key]
    # 1. list of strings or 2. single string
    if value is not missing:
        if isinstance(value, basestring):
            value = [value]
        if not isinstance(value, list):
            errors[key].append(_('expecting list of strings'))
            return

        out = []
        for element in value:
            if not isinstance(element, basestring):
                errors[key].append(_('invalid type for repeating text: %r')
                                   % element)
                continue
            if isinstance(element, str):
                try:
                    element = element.decode('utf-8')
                except UnicodeDecodeError:
                    errors[key]. append(_('invalid encoding for "%s" value')
                                        % lang)
                    continue
            out.append(element)

        if not errors[key]:
            data[key] = json.dumps(out)
        return

    # 3. separate fields
    found = {}
    prefix = key[-1] + '-'
    extras = data.get(key[:-1] + ('__extras',), {})

    for name, text in extras.iteritems():
        if not name.startswith(prefix):
            continue
        if not text:
            continue
        index = name.rsplit('-', 1)[1]
        try:
            index = int(index)
        except ValueError:
            continue
        found[index] = text

    out = [found[i] for i in sorted(found)]
    data[key] = json.dumps(out)


@register_validator
def repeating_text_output(value):
    """
    Return stored json representation as a list, if
    value is already a list just pass it through.
    """
    if isinstance(value, list):
        return value
    if value is None:
        return []
    try:
        return json.loads(value)
    except ValueError:
        return [value]<|MERGE_RESOLUTION|>--- conflicted
+++ resolved
@@ -4,13 +4,8 @@
 import itertools
 
 import pytz
-<<<<<<< HEAD
-=======
-import re
-
 import six
 
->>>>>>> 1e6c2ca3
 import ckan.lib.helpers as h
 from ckan.lib.navl.dictization_functions import convert
 from ckantoolkit import (
@@ -80,7 +75,7 @@
                     values[index][name] = _junk.pop(k)
 
             # ... then turn it back into an ordered list.
-            value = [v for k, v in sorted(values.iteritems())]
+            value = [v for k, v in sorted(values.items())]
         elif isinstance(value, basestring):
             value = json.loads(value)
 
@@ -96,7 +91,7 @@
                 # names, else you risk trampling values from the top-level
                 # schema. Some validators like require_when_published require
                 # other top-level fields.
-                entry_as_data = {(k,): v for k, v in entry.iteritems()}
+                entry_as_data = {(k,): v for k, v in entry.items()}
                 entry_as_data.update(data)
 
                 entry_errors = defaultdict(list)
@@ -262,11 +257,7 @@
         try:
             value_full = value
             date = h.date_str_to_datetime(value)
-<<<<<<< HEAD
-        except (TypeError, ValueError):
-=======
         except (TypeError, ValueError) as e:
->>>>>>> 1e6c2ca3
             errors[date_key].append(date_error)
 
     time_key, value = get_input('time')
@@ -278,11 +269,7 @@
             try:
                 value_full += ' ' + value
                 date = h.date_str_to_datetime(value_full)
-<<<<<<< HEAD
-            except (TypeError, ValueError):
-=======
             except (TypeError, ValueError) as e:
->>>>>>> 1e6c2ca3
                 errors[time_key].append(time_error)
 
     tz_key, value = get_input('tz')
@@ -309,11 +296,7 @@
             else:
                 try:
                     date = h.date_str_to_datetime(value)
-<<<<<<< HEAD
-                except (TypeError, ValueError):
-=======
                 except (TypeError, ValueError) as e:
->>>>>>> 1e6c2ca3
                     raise Invalid(_('Date format incorrect'))
         else:
             extras = data.get(('__extras',))
@@ -343,11 +326,7 @@
             else:
                 try:
                     date = sh.date_tz_str_to_datetime(value)
-<<<<<<< HEAD
-                except (TypeError, ValueError):
-=======
                 except (TypeError, ValueError) as e:
->>>>>>> 1e6c2ca3
                     raise Invalid(_('Date format incorrect'))
         else:
             extras = data.get(('__extras',))
@@ -465,14 +444,14 @@
 
     def remove_from_extras(data, key):
         to_remove = []
-        for data_key, data_value in data.iteritems():
+        for data_key, data_value in data.items():
             if (data_key[0] == 'extras'
                     and data_key[1] == key):
                 to_remove.append(data_key)
         for item in to_remove:
             del data[item]
 
-    for data_key, data_value in data.iteritems():
+    for data_key, data_value in data.items():
         if (data_key[0] == 'extras'
             and 'key' in data_value
                 and data_value['key'] == key[-1]):
@@ -560,7 +539,7 @@
     prefix = key[-1] + '-'
     extras = data.get(key[:-1] + ('__extras',), {})
 
-    for name, text in extras.iteritems():
+    for name, text in extras.items():
         if not name.startswith(prefix):
             continue
         if not text:
