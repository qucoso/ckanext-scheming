#!/usr/bin/env python
# encoding: utf-8
<<<<<<< HEAD
=======

>>>>>>> 7e5a3162
import os
import inspect
import logging

<<<<<<< HEAD
import yaml
=======
>>>>>>> 7e5a3162
import ckan.plugins as p
from paste.reloader import watch_file
from paste.deploy.converters import asbool
from ckan.common import c
try:
    from ckan.lib.helpers import helper_functions as core_helper_functions
except ImportError:  # CKAN <= 2.5
    core_helper_functions = None

from ckantoolkit import (
    DefaultDatasetForm,
    DefaultGroupForm,
    DefaultOrganizationForm,
    get_validator,
    get_converter,
    navl_validate,
    add_template_directory,
    add_resource
)

from ckanext.scheming import helpers, validation, logic, loader
from ckanext.scheming.errors import SchemingException

<<<<<<< HEAD

=======
>>>>>>> 7e5a3162
ignore_missing = get_validator('ignore_missing')
not_empty = get_validator('not_empty')
convert_to_extras = get_converter('convert_to_extras')
convert_from_extras = get_converter('convert_from_extras')

DEFAULT_PRESETS = 'ckanext.scheming:presets.json'

log = logging.getLogger(__name__)


class _SchemingMixin(object):
    """
    Store single plugin instances in class variable 'instance'

    All plugins below need helpers and template directories, but we should
    only do them once when any plugin is loaded.
    """
    instance = None
    _presets = None
    _helpers_loaded = False
    _template_dir_added = False
    _validators_loaded = False
    _is_fallback = False
    _schema_urls = tuple()
    _schemas = tuple()
    _expanded_schemas = tuple()

    def get_helpers(self):
        if core_helper_functions is None:
            if _SchemingMixin._helpers_loaded:
                return {}
            _SchemingMixin._helpers_loaded = True
        elif 'scheming_language_text' in core_helper_functions:
            return {}
<<<<<<< HEAD
        _SchemingMixin._helpers_loaded = True

        return dict(helpers.all_helpers)
=======

        return {
            'scheming_language_text': helpers.scheming_language_text,
            'scheming_choices_label': helpers.scheming_choices_label,
            'scheming_field_choices': helpers.scheming_field_choices,
            'scheming_field_required': helpers.scheming_field_required,
            'scheming_dataset_schemas': helpers.scheming_dataset_schemas,
            'scheming_get_dataset_schema': helpers.scheming_get_dataset_schema,
            'scheming_group_schemas': helpers.scheming_group_schemas,
            'scheming_get_group_schema': helpers.scheming_get_group_schema,
            'scheming_organization_schemas':
                helpers.scheming_organization_schemas,
            'scheming_get_organization_schema':
                helpers.scheming_get_organization_schema,
            'scheming_field_by_name': helpers.scheming_field_by_name,
            'scheming_get_presets': helpers.scheming_get_presets,
            'scheming_get_preset': helpers.scheming_get_preset,
            'scheming_get_schema': helpers.scheming_get_schema,
            'scheming_get_timezones': helpers.scheming_get_timezones,
            'scheming_datetime_to_tz': helpers.scheming_datetime_to_tz,
            'scheming_datastore_choices': helpers.scheming_datastore_choices,
            'scheming_display_json_value': helpers.scheming_display_json_value,
            }
>>>>>>> 7e5a3162

    def get_validators(self):
        if _SchemingMixin._validators_loaded:
            return {}
        _SchemingMixin._validators_loaded = True

        validators = dict(validation.all_validators)

        return validators

    def _add_template_directory(self, config):
        if _SchemingMixin._template_dir_added:
            return
        _SchemingMixin._template_dir_added = True
        add_template_directory(config, 'templates')
        add_resource('fanstatic', 'scheming')

    @staticmethod
    def _load_presets(config):
        if _SchemingMixin._presets is not None:
            return

        presets = reversed(
            config.get(
                'scheming.presets',
                DEFAULT_PRESETS
            ).split()
        )

        _SchemingMixin._presets = {
            field['preset_name']: field['values']
            for preset_path in presets
            for field in _load_schema(preset_path)['presets']
        }

    def update_config(self, config):
        if self.instance:
            # reloading plugins, probably in WebTest
            _SchemingMixin._helpers_loaded = False
            _SchemingMixin._validators_loaded = False
        # record our plugin instance in a place where our helpers
        # can find it:
        self._store_instance(self)
        self._add_template_directory(config)
        self._load_presets(config)

        self._is_fallback = asbool(config.get(self.FALLBACK_OPTION, False))

        self._schema_urls = config.get(self.SCHEMA_OPTION, "").split()
        self._schemas = _load_schemas(
            self._schema_urls,
            self.SCHEMA_TYPE_FIELD
        )

        self._expanded_schemas = _expand_schemas(self._schemas)

    def is_fallback(self):
        return self._is_fallback


class _GroupOrganizationMixin(object):
    """
    Common methods for SchemingGroupsPlugin and SchemingOrganizationsPlugin
    """

    def group_types(self):
        return list(self._schemas)

    def setup_template_variables(self, context, data_dict):
        group_type = data_dict.get('type')
        if not group_type:
            if c.group_dict:
                group_type = c.group_dict['type']
            else:
                group_type = self.UNSPECIFIED_GROUP_TYPE
        c.scheming_schema = self._schemas[group_type]
        c.group_type = group_type
        c.scheming_fields = c.scheming_schema['fields']

    def validate(self, context, data_dict, schema, action):
        thing, action_type = action.split('_')
        t = data_dict.get('type')
        if not t or t not in self._schemas:
            return data_dict, {'type': "Unsupported {thing} type: {t}".format(
                thing=thing, t=t)}
        scheming_schema = self._expanded_schemas[t]
        scheming_fields = scheming_schema['fields']

        get_validators = (
            _field_output_validators_group
            if action_type == 'show' else _field_validators
        )
        for f in scheming_fields:
            schema[f['field_name']] = get_validators(
                f,
                scheming_schema,
                f['field_name'] not in schema
            )

        return navl_validate(data_dict, schema, context)


class SchemingDatasetsPlugin(p.SingletonPlugin, DefaultDatasetForm,
                             _SchemingMixin):
    p.implements(p.IConfigurer)
    p.implements(p.ITemplateHelpers)
    p.implements(p.IDatasetForm, inherit=True)
    p.implements(p.IActions)
    p.implements(p.IValidators)

    SCHEMA_OPTION = 'scheming.dataset_schemas'
    FALLBACK_OPTION = 'scheming.dataset_fallback'
    SCHEMA_TYPE_FIELD = 'dataset_type'

    @classmethod
    def _store_instance(cls, self):
        SchemingDatasetsPlugin.instance = self

    def read_template(self):
        return 'scheming/package/read.html'

    def resource_template(self):
        return 'scheming/package/resource_read.html'

    def package_form(self):
        return 'scheming/package/snippets/package_form.html'

    def resource_form(self):
        return 'scheming/package/snippets/resource_form.html'

    def package_types(self):
        return list(self._schemas)

    def validate(self, context, data_dict, schema, action):
        """
        Validate and convert for package_create, package_update and
        package_show actions.
        """
        thing, action_type = action.split('_')
        t = data_dict.get('type')
        if not t or t not in self._schemas:
            return data_dict, {'type': [
                "Unsupported dataset type: {t}".format(t=t)]}

        scheming_schema = self._expanded_schemas[t]

        if action_type == 'show':
            get_validators = _field_output_validators
        elif action_type == 'create':
            get_validators = _field_create_validators

        fg = (
            (scheming_schema['dataset_fields'], schema),
            (scheming_schema['resource_fields'], schema['resources'])
        )

        for field_list, destination in fg:
            for f in field_list:
                destination[f['field_name']] = get_validators(
                    f,
                    scheming_schema,
                    f['field_name'] not in schema
                )

                # Apply default field values before going through validation. This
                # deals with fields that have form_snippet set to null, and fields
                # that have defaults added after initial creation.
                if data_dict.get(f['field_name']) is None:
                    default_jinja2 = f.get('default_jinja2')
                    default = f.get('default')
                    if default_jinja2:
                        data_dict[f['field_name']] = (
                            helpers.scheming_render_from_string(
                                source=default_jinja2
                            )
                        )
                    elif default:
                        data_dict[f['field_name']] = default

        return navl_validate(data_dict, schema, context)

    def get_actions(self):
        """
        publish dataset schemas
        """
        return {
            'scheming_dataset_schema_list': logic.scheming_dataset_schema_list,
            'scheming_dataset_schema_show': logic.scheming_dataset_schema_show,
        }


class SchemingGroupsPlugin(p.SingletonPlugin, _GroupOrganizationMixin,
                           DefaultGroupForm, _SchemingMixin):
    p.implements(p.IConfigurer)
    p.implements(p.ITemplateHelpers)
    p.implements(p.IGroupForm, inherit=True)
    p.implements(p.IActions)
    p.implements(p.IValidators)

    SCHEMA_OPTION = 'scheming.group_schemas'
    FALLBACK_OPTION = 'scheming.group_fallback'
    SCHEMA_TYPE_FIELD = 'group_type'
    UNSPECIFIED_GROUP_TYPE = 'group'

    @classmethod
    def _store_instance(cls, self):
        SchemingGroupsPlugin.instance = self

    def about_template(self):
        return 'scheming/group/about.html'

    def group_form(group_type=None):
        return 'scheming/group/group_form.html'

    def get_actions(self):
        return {
            'scheming_group_schema_list': logic.scheming_group_schema_list,
            'scheming_group_schema_show': logic.scheming_group_schema_show,
        }


class SchemingOrganizationsPlugin(p.SingletonPlugin, _GroupOrganizationMixin,
                                  DefaultOrganizationForm, _SchemingMixin):
    p.implements(p.IConfigurer)
    p.implements(p.ITemplateHelpers)
    p.implements(p.IGroupForm, inherit=True)
    p.implements(p.IActions)
    p.implements(p.IValidators)

    SCHEMA_OPTION = 'scheming.organization_schemas'
    FALLBACK_OPTION = 'scheming.organization_fallback'
    SCHEMA_TYPE_FIELD = 'organization_type'
    UNSPECIFIED_GROUP_TYPE = 'organization'

    @classmethod
    def _store_instance(cls, self):
        SchemingOrganizationsPlugin.instance = self

    def about_template(self):
        return 'scheming/organization/about.html'

    def group_form(group_type=None):
        return 'scheming/organization/group_form.html'

    # use the correct controller (see ckan/ckan#2771)
    def group_controller(self):
        return 'organization'

    def get_actions(self):
        return {
            'scheming_organization_schema_list':
                logic.scheming_organization_schema_list,
            'scheming_organization_schema_show':
                logic.scheming_organization_schema_show,
        }


def _load_schemas(schemas, type_field):
    out = {}
    for n in schemas:
        schema = _load_schema(n)
        out[schema[type_field]] = schema
    return out


def _load_schema(url):
    schema = _load_schema_module_path(url)
    if not schema:
        schema = _load_schema_url(url)
    return schema


def _load_schema_module_path(url):
    """
    Given a path like "ckanext.spatialx:spatialx_schema.json"
    find the second part relative to the import path of the first
    """

    module, file_name = url.split(':', 1)
    try:
        # __import__ has an odd signature
        m = __import__(module, fromlist=[''])
    except ImportError:
        return

    p = os.path.join(os.path.dirname(inspect.getfile(m)), file_name)
    if os.path.exists(p):
        watch_file(p)
        with open(p) as schema_file:
            return loader.load(p)


def _load_schema_url(url):
    import urllib2
    try:
        res = urllib2.urlopen(url)
        tables = res.read()
    except urllib2.URLError:
        raise SchemingException("Could not load %s" % url)

    return loader.loads(tables, url)


def _field_output_validators_group(f, schema, convert_extras):
    """
    Return the output validators for a scheming field f, tailored for groups
    and orgs.
    """
    return _field_output_validators(
        f,
        schema,
        convert_extras,
        convert_from_extras_type=validation.convert_from_extras_group
    )


def _field_output_validators(f, schema, convert_extras,
                             convert_from_extras_type=convert_from_extras):
    """
    Return the output validators for a scheming field f
    """
    if convert_extras:
        validators = [convert_from_extras_type, ignore_missing]
    else:
        validators = [ignore_missing]
    if 'output_validators' in f:
        validators += validation.validators_from_string(
            f['output_validators'], f, schema)
    return validators


def _field_validators(f, schema, convert_extras):
    """
    Return the validators for a scheming field f
    """
    if 'validators' in f:
        validators = validation.validators_from_string(
            f['validators'],
            f,
            schema
        )
    elif helpers.scheming_field_required(f):
        validators = [not_empty]
    else:
        validators = [ignore_missing]

    if convert_extras:
        validators.append(convert_to_extras)

    # If this field contains children, we need a special validator to handle
    # them.
    if 'subfields' in f:
        validators = [validation.composite_form(f, schema)] + validators

    return validators


def _field_create_validators(f, schema, convert_extras):
    """
    Return the validators to use when creating for scheming field f,
    normally the same as the validators used for updating
    """
    if 'create_validators' not in f:
        return _field_validators(f, schema, convert_extras)

    validators = validation.validators_from_string(
        f['create_validators'],
        f,
        schema
    )

    if convert_extras:
        validators.append(convert_to_extras)

    # If this field contains children, we need a special validator to handle
    # them.
    if 'subfields' in f:
        validators = [validation.composite_form(f, schema)] + validators

    return validators


def _expand(schema, field):
    """
    If scheming field f includes a preset value return a new field
    based on the preset with values from f overriding any values in the
    preset. Applies default values to fields that are expected to always exist.

    raises SchemingException if the preset given is not found.
    """
    preset = field.get('preset')
    if preset:
        if preset not in _SchemingMixin._presets:
            raise SchemingException('preset \'{}\' not defined'.format(preset))
        field = dict(_SchemingMixin._presets[preset], **field)

    field.setdefault('display_group', schema.get(
        'display_group_default',
        u'General'
    ))

    return field


def _expand_schemas(schemas):
    """
    Return a new dict of schemas with all field presets expanded.
    """
    out = {}
    for name, original in schemas.iteritems():
        schema = dict(original)
        for grouping in ('fields', 'dataset_fields', 'resource_fields'):
            if grouping not in schema:
                continue

            schema[grouping] = [
                _expand(schema, field)
                for field in schema[grouping]
            ]

            for field in schema[grouping]:
                if 'subfields' in field:
                    field['subfields'] = [
                        _expand(schema, subfield)
                        for subfield in field['subfields']
                    ]

        out[name] = schema
    return out<|MERGE_RESOLUTION|>--- conflicted
+++ resolved
@@ -1,17 +1,10 @@
 #!/usr/bin/env python
 # encoding: utf-8
-<<<<<<< HEAD
-=======
-
->>>>>>> 7e5a3162
 import os
 import inspect
 import logging
 
-<<<<<<< HEAD
 import yaml
-=======
->>>>>>> 7e5a3162
 import ckan.plugins as p
 from paste.reloader import watch_file
 from paste.deploy.converters import asbool
@@ -35,10 +28,6 @@
 from ckanext.scheming import helpers, validation, logic, loader
 from ckanext.scheming.errors import SchemingException
 
-<<<<<<< HEAD
-
-=======
->>>>>>> 7e5a3162
 ignore_missing = get_validator('ignore_missing')
 not_empty = get_validator('not_empty')
 convert_to_extras = get_converter('convert_to_extras')
@@ -73,35 +62,9 @@
             _SchemingMixin._helpers_loaded = True
         elif 'scheming_language_text' in core_helper_functions:
             return {}
-<<<<<<< HEAD
         _SchemingMixin._helpers_loaded = True
 
         return dict(helpers.all_helpers)
-=======
-
-        return {
-            'scheming_language_text': helpers.scheming_language_text,
-            'scheming_choices_label': helpers.scheming_choices_label,
-            'scheming_field_choices': helpers.scheming_field_choices,
-            'scheming_field_required': helpers.scheming_field_required,
-            'scheming_dataset_schemas': helpers.scheming_dataset_schemas,
-            'scheming_get_dataset_schema': helpers.scheming_get_dataset_schema,
-            'scheming_group_schemas': helpers.scheming_group_schemas,
-            'scheming_get_group_schema': helpers.scheming_get_group_schema,
-            'scheming_organization_schemas':
-                helpers.scheming_organization_schemas,
-            'scheming_get_organization_schema':
-                helpers.scheming_get_organization_schema,
-            'scheming_field_by_name': helpers.scheming_field_by_name,
-            'scheming_get_presets': helpers.scheming_get_presets,
-            'scheming_get_preset': helpers.scheming_get_preset,
-            'scheming_get_schema': helpers.scheming_get_schema,
-            'scheming_get_timezones': helpers.scheming_get_timezones,
-            'scheming_datetime_to_tz': helpers.scheming_datetime_to_tz,
-            'scheming_datastore_choices': helpers.scheming_datastore_choices,
-            'scheming_display_json_value': helpers.scheming_display_json_value,
-            }
->>>>>>> 7e5a3162
 
     def get_validators(self):
         if _SchemingMixin._validators_loaded:
