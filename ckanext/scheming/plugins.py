--- conflicted
+++ resolved
@@ -4,16 +4,16 @@
 import inspect
 import logging
 from functools import wraps
-<<<<<<< HEAD
-=======
 
 import six
->>>>>>> 1e6c2ca3
-
 import yaml
 import ckan.plugins as p
-from paste.reloader import watch_file
-from paste.deploy.converters import asbool
+
+try:
+    from paste.reloader import watch_file
+except ImportError:
+    watch_file = None
+
 from ckan.common import c, json
 from ckan.lib.navl.dictization_functions import unflatten, flatten_schema
 try:
@@ -32,13 +32,7 @@
     add_resource
 )
 
-<<<<<<< HEAD
 from ckanext.scheming import helpers, validation, logic, loader
-=======
-
-from ckanext.scheming import helpers
-from ckanext.scheming import loader
->>>>>>> 1e6c2ca3
 from ckanext.scheming.errors import SchemingException
 
 ignore_missing = get_validator('ignore_missing')
@@ -90,51 +84,11 @@
 
     @run_once_for_caller('_scheming_get_helpers', dict)
     def get_helpers(self):
-<<<<<<< HEAD
         return dict(helpers.all_helpers)
 
     @run_once_for_caller('_scheming_get_validators', dict)
     def get_validators(self):
         return dict(validation.all_validators)
-=======
-        return {
-            'scheming_language_text': helpers.scheming_language_text,
-            'scheming_choices_label': helpers.scheming_choices_label,
-            'scheming_field_choices': helpers.scheming_field_choices,
-            'scheming_field_required': helpers.scheming_field_required,
-            'scheming_dataset_schemas': helpers.scheming_dataset_schemas,
-            'scheming_get_dataset_schema': helpers.scheming_get_dataset_schema,
-            'scheming_group_schemas': helpers.scheming_group_schemas,
-            'scheming_get_group_schema': helpers.scheming_get_group_schema,
-            'scheming_organization_schemas':
-                helpers.scheming_organization_schemas,
-            'scheming_get_organization_schema':
-                helpers.scheming_get_organization_schema,
-            'scheming_field_by_name': helpers.scheming_field_by_name,
-            'scheming_get_presets': helpers.scheming_get_presets,
-            'scheming_get_preset': helpers.scheming_get_preset,
-            'scheming_get_schema': helpers.scheming_get_schema,
-            'scheming_get_timezones': helpers.scheming_get_timezones,
-            'scheming_datetime_to_tz': helpers.scheming_datetime_to_tz,
-            'scheming_datastore_choices': helpers.scheming_datastore_choices,
-            'scheming_display_json_value': helpers.scheming_display_json_value,
-            }
-
-    @run_once_for_caller('_scheming_get_validators', dict)
-    def get_validators(self):
-        return {
-            'scheming_choices': scheming_choices,
-            'scheming_required': scheming_required,
-            'scheming_multiple_choice': scheming_multiple_choice,
-            'scheming_multiple_choice_output': scheming_multiple_choice_output,
-            'convert_to_json_if_date': convert_to_json_if_date,
-            'convert_to_json_if_datetime': convert_to_json_if_datetime,
-            'scheming_isodatetime': scheming_isodatetime,
-            'scheming_isodatetime_tz': scheming_isodatetime_tz,
-            'scheming_valid_json_object': scheming_valid_json_object,
-            'scheming_load_json': scheming_load_json,
-            }
->>>>>>> 1e6c2ca3
 
     @run_once_for_caller('_scheming_add_template_directory', lambda: None)
     def _add_template_directory(self, config):
@@ -467,18 +421,10 @@
 
     p = os.path.join(os.path.dirname(inspect.getfile(m)), file_name)
     if os.path.exists(p):
-<<<<<<< HEAD
-        watch_file(p)
+        if watch_file:
+            watch_file(p)
         with open(p) as schema_file:
             return loader.load(schema_file)
-=======
-        try:
-            from paste.reloader import watch_file
-            watch_file(p)
-        except ImportError:
-            pass
-        return loader.load(open(p))
->>>>>>> 1e6c2ca3
 
 
 def _load_schema_url(url):
@@ -536,15 +482,9 @@
             schema
         )
     elif helpers.scheming_field_required(f):
-<<<<<<< HEAD
         validators = [not_empty]
     else:
         validators = [ignore_missing]
-=======
-        validators = [not_empty, six.text_type]
-    else:
-        validators = [ignore_missing, six.text_type]
->>>>>>> 1e6c2ca3
 
     if convert_extras:
         validators.append(convert_to_extras)
@@ -607,17 +547,10 @@
     Return a new dict of schemas with all field presets expanded.
     """
     out = {}
-<<<<<<< HEAD
-    for name, original in schemas.iteritems():
+    for name, original in schemas.items():
         schema = dict(original)
         for grouping in ('fields', 'dataset_fields', 'resource_fields'):
             if grouping not in schema:
-=======
-    for name, original in schemas.items():
-        s = dict(original)
-        for fname in ('fields', 'dataset_fields', 'resource_fields'):
-            if fname not in s:
->>>>>>> 1e6c2ca3
                 continue
 
             schema[grouping] = [
