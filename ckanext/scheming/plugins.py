--- conflicted
+++ resolved
@@ -90,12 +90,9 @@
         if self.instance:
             # reloading plugins, probably in WebTest
             _SchemingMixin._helpers_loaded = False
-<<<<<<< HEAD
             _SchemingMixin._validators_loaded = False
-=======
         # record our plugin instance in a place where our helpers
         # can find it:
->>>>>>> c9ed801c
         self._store_instance(self)
         self._add_template_directory(config)
         self._load_presets(config)
