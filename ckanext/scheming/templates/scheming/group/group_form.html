--- conflicted
+++ resolved
@@ -12,17 +12,11 @@
 <form class="dataset-form form-horizontal" method="post" data-module="basic-form" enctype="multipart/form-data">
     {%- set schema = h.scheming_get_group_schema(group_type) -%}
     {%- for field in schema['fields'] -%}
-<<<<<<< HEAD
         {%- if field.form_snippet is not none -%}
           {%- snippet 'scheming/snippets/form_field.html',
           field=field, data=data, errors=errors, licenses=licenses,
-          entity_type='group', object_type=c.group_type -%}
+          entity_type='group', object_type=group_type -%}
         {%- endif -%}
-=======
-        {%- snippet 'scheming/snippets/form_field.html',
-        field=field, data=data, errors=errors, licenses=licenses,
-        entity_type='group', object_type=group_type -%}
->>>>>>> f8f46734
     {%- endfor -%}
 
     <div class="form-actions">
