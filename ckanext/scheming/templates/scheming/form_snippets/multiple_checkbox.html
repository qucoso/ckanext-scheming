{% import 'macros/form.html' as form %}

<style>
fieldset.checkboxes label {
    font-weight: normal;
    display: block;
}
fieldset.checkboxes label:after {
    content: none;
}
fieldset.checkboxes label input {
    width: auto;
    top: 0;
}
</style>

{%- call form.input_block(
    label=h.scheming_language_text(field.label),
    classes=['control-medium'],
    error=errors[field.field_name],
    is_required=h.scheming_field_required(field)) -%}
<<<<<<< HEAD
  {%- set localized_choices = [] -%}
  {%- for choice in field.choices -%}
    {%- do localized_choices.append(
        (h.scheming_language_text(choice.label), choice.value)) -%}
  {%- endfor -%}
  {%- if field.get('sorted_choices') -%}
    {%- set localized_choices = localized_choices|sort -%}
  {%- endif -%}
    <fieldset class="checkboxes">
        {%- for v, c in localized_choices -%}
            <label for="field-{{ field.field_name }}-{{ c }}">
                <input id="field-{{ field.field_name }}-{{ c }}"
=======
  {%- set choices = [] -%}
  {%- for c in field.choices -%}
    {%- do choices.append(
      (c.value, h.scheming_language_text(c.label))) -%}
  {%- endfor -%}
  {%- if field.get('sorted_choices') -%}
    {%- set choices = choices|sort(case_sensitive=false, attribute=1) -%}
  {%- endif -%}
    <fieldset class="checkboxes">
        {%- for val, label in choices -%}
            <label for="field-{{ field.field_name }}-{{ val }}">
                <input id="field-{{ field.field_name }}-{{ val }}"
>>>>>>> 13c8523a
                    type="checkbox"
                    name="{{ field.field_name }}"
                    value="{{ val }}"
                    {{"checked " if val in data[field.field_name] }} />
                {{ label }}
            </label>
        {%- endfor -%}
    </fieldset>
    {%- snippet 'scheming/form_snippets/help_text.html', field=field -%}
{%- endcall -%}
<|MERGE_RESOLUTION|>--- conflicted
+++ resolved
@@ -19,20 +19,6 @@
     classes=['control-medium'],
     error=errors[field.field_name],
     is_required=h.scheming_field_required(field)) -%}
-<<<<<<< HEAD
-  {%- set localized_choices = [] -%}
-  {%- for choice in field.choices -%}
-    {%- do localized_choices.append(
-        (h.scheming_language_text(choice.label), choice.value)) -%}
-  {%- endfor -%}
-  {%- if field.get('sorted_choices') -%}
-    {%- set localized_choices = localized_choices|sort -%}
-  {%- endif -%}
-    <fieldset class="checkboxes">
-        {%- for v, c in localized_choices -%}
-            <label for="field-{{ field.field_name }}-{{ c }}">
-                <input id="field-{{ field.field_name }}-{{ c }}"
-=======
   {%- set choices = [] -%}
   {%- for c in field.choices -%}
     {%- do choices.append(
@@ -45,7 +31,6 @@
         {%- for val, label in choices -%}
             <label for="field-{{ field.field_name }}-{{ val }}">
                 <input id="field-{{ field.field_name }}-{{ val }}"
->>>>>>> 13c8523a
                     type="checkbox"
                     name="{{ field.field_name }}"
                     value="{{ val }}"
