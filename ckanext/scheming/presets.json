--- conflicted
+++ resolved
@@ -99,11 +99,7 @@
       "values": {
         "form_snippet": "datetime.html",
         "display_snippet": "datetime.html",
-<<<<<<< HEAD
-        "validators": "scheming_isodatetime"
-=======
         "validators": "scheming_isodatetime convert_to_json_if_datetime"
->>>>>>> a1c1fce8
       }
     }
   ]
