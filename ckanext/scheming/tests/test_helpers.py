#!/usr/bin/env python
# encoding: utf-8
from mock import patch, Mock
import datetime
import six

from ckanext.scheming.helpers import (
    scheming_language_text,
    scheming_field_required,
    scheming_get_preset,
    scheming_get_presets,
    scheming_datastore_choices,
    scheming_display_json_value,
)

from ckanapi import NotFound


class TestLanguageText(object):
    @patch("ckanext.scheming.helpers._")
    def test_pass_through_gettext(self, _):
        _.side_effect = lambda x: x + "1"
        assert "hello1" == scheming_language_text("hello")

    def test_only_one_language(self):
        assert "hello" == scheming_language_text(
            {"zh": "hello"}, prefer_lang="en"
        )

    def test_matching_language(self):
        assert "hello" == scheming_language_text(
            {"en": "hello", "aa": "aaaa"}, prefer_lang="en"
        )

    def test_first_when_no_matching_language(self):
        assert "hello" == scheming_language_text(
            {"aa": "hello", "bb": "no"}, prefer_lang="en"
        )

    def test_decodes_utf8(self):
        assert u"\xa1Hola!" == scheming_language_text(six.b("\xc2\xa1Hola!"))

    @patch("ckanext.scheming.helpers.lang")
    def test_no_user_lang(self, lang):
        lang.side_effect = TypeError()
        assert "hello" == scheming_language_text({"en": "hello", "aa": "aaaa"})


class TestFieldRequired(object):
    def test_explicit_required_true(self):
        assert scheming_field_required({"required": True})

    def test_explicit_required_false(self):
        assert not scheming_field_required({"required": False})

    def test_not_empty_in_validators(self):
        assert scheming_field_required({"validators": "not_empty unicode"})

    def test_not_empty_not_in_validators(self):
        assert not scheming_field_required({"validators": "maybe_not_empty"})


class TestGetPreset(object):
    def test_scheming_get_presets(self):
        presets = scheming_get_presets()
<<<<<<< HEAD
        assert_equals(sorted((
            u'title',
            u'tag_string_autocomplete',
            u'select',
            u'resource_url_upload',
            u'resource_format_autocomplete',
            u'multiple_select',
            u'multiple_checkbox',
            u'multiple_text',
            u'date',
            u'datetime',
            u'datetime_tz',
            u'dataset_slug',
            u'dataset_organization',
            u'json_object',
        )), sorted(presets.iterkeys()))
=======
        assert sorted(
            (
                u"title",
                u"tag_string_autocomplete",
                u"select",
                u"resource_url_upload",
                u"resource_format_autocomplete",
                u"multiple_select",
                u"multiple_checkbox",
                u"date",
                u"datetime",
                u"datetime_tz",
                u"dataset_slug",
                u"dataset_organization",
                u"json_object",
            )
        ) == sorted(presets.keys())
>>>>>>> 1e6c2ca3

    def test_scheming_get_preset(self):
        preset = scheming_get_preset(u"date")
        assert sorted(
            (
                (u"display_snippet", u"date.html"),
                (u"form_snippet", u"date.html"),
                (
                    u"validators",
                    u"scheming_required isodate convert_to_json_if_date",
                ),
            )
        ) == sorted(preset.items())


class TestDatastoreChoices(object):
    @patch("ckanext.scheming.helpers.LocalCKAN")
    def test_no_choices_on_not_found(self, LocalCKAN):
        lc = Mock()
        lc.action.datastore_search.side_effect = NotFound()
        LocalCKAN.return_value = lc
        assert (
            scheming_datastore_choices(
                {"datastore_choices_resource": "not-found"}
            )
            == []
        )
        lc.action.datastore_search.assert_called_once()

    @patch("ckanext.scheming.helpers.LocalCKAN")
    def test_no_choices_on_not_authorized(self, LocalCKAN):
        lc = Mock()
        lc.action.datastore_search.side_effect = NotFound()
        LocalCKAN.return_value = lc
        assert (
            scheming_datastore_choices(
                {"datastore_choices_resource": "not-allowed"}
            )
            == []
        )
        lc.action.datastore_search.assert_called_once()

    @patch("ckanext.scheming.helpers.LocalCKAN")
    def test_no_choices_on_not_authorized(self, LocalCKAN):
        lc = Mock()
        lc.action.datastore_search.side_effect = NotFound()
        LocalCKAN.return_value = lc
        assert (
            scheming_datastore_choices(
                {"datastore_choices_resource": "not-allowed"}
            )
            == []
        )
        lc.action.datastore_search.assert_called_once()

    @patch("ckanext.scheming.helpers.LocalCKAN")
    def test_simple_call_with_defaults(self, LocalCKAN):
        lc = Mock()
        lc.action.datastore_search.return_value = {
            "fields": [{"id": "_id"}, {"id": "a"}, {"id": "b"}],
            "records": [{"a": "one", "b": "two"}, {"a": "three", "b": "four"}],
        }
        LocalCKAN.return_value = lc
        assert scheming_datastore_choices(
            {"datastore_choices_resource": "simple-one"}
        ) == [
            {"value": "one", "label": "two"},
            {"value": "three", "label": "four"},
        ]

        LocalCKAN.asset_called_once_with(username="")
        lc.action.datastore_search.assert_called_once_with(
            resource_id="simple-one", limit=1000, fields=None
        )

    @patch("ckanext.scheming.helpers.LocalCKAN")
    def test_call_with_all_params(self, LocalCKAN):
        lc = Mock()
        lc.action.datastore_search.return_value = {
            "records": [{"a": "one", "b": "two"}, {"a": "three", "b": "four"}]
        }
        LocalCKAN.return_value = lc
        assert scheming_datastore_choices(
            {
                "datastore_choices_resource": "all-params",
                "datastore_choices_limit": 5,
                "datastore_choices_columns": {"value": "a", "label": "b"},
            }
        ) == [
            {"value": "one", "label": "two"},
            {"value": "three", "label": "four"},
        ]

        LocalCKAN.asset_called_once_with(username="")
        lc.action.datastore_search.assert_called_once_with(
            resource_id="all-params", limit=5, fields=["a", "b"]
        )


class TestJSONHelpers(object):
    def test_display_json_value_default(self):

        value = {"a": "b"}

        assert scheming_display_json_value(value) == '{\n  "a": "b"\n}'

    def test_display_json_value_indent(self):

        value = {"a": "b"}

        assert (
            scheming_display_json_value(value, indent=4)
            == '{\n    "a": "b"\n}'
        )

    def test_display_json_value_no_indent(self):

        value = {"a": "b"}

        assert scheming_display_json_value(value, indent=None) == '{"a": "b"}'

    def test_display_json_value_keys_are_sorted(self):

        value = {"c": "d", "a": "b"}
        if six.PY3:
            expected = '{\n    "a": "b",\n    "c": "d"\n}'
        else:
            expected = '{\n    "a": "b", \n    "c": "d"\n}'

        assert (
            scheming_display_json_value(value, indent=4) == expected
        )

    def test_display_json_value_json_error(self):

        date = datetime.datetime.now()
        value = ("a", date)

        assert scheming_display_json_value(value) == ("a", date)<|MERGE_RESOLUTION|>--- conflicted
+++ resolved
@@ -63,42 +63,24 @@
 class TestGetPreset(object):
     def test_scheming_get_presets(self):
         presets = scheming_get_presets()
-<<<<<<< HEAD
-        assert_equals(sorted((
-            u'title',
-            u'tag_string_autocomplete',
-            u'select',
-            u'resource_url_upload',
-            u'resource_format_autocomplete',
-            u'multiple_select',
-            u'multiple_checkbox',
-            u'multiple_text',
-            u'date',
-            u'datetime',
-            u'datetime_tz',
-            u'dataset_slug',
-            u'dataset_organization',
-            u'json_object',
-        )), sorted(presets.iterkeys()))
-=======
         assert sorted(
             (
-                u"title",
-                u"tag_string_autocomplete",
-                u"select",
-                u"resource_url_upload",
-                u"resource_format_autocomplete",
-                u"multiple_select",
-                u"multiple_checkbox",
-                u"date",
-                u"datetime",
-                u"datetime_tz",
-                u"dataset_slug",
-                u"dataset_organization",
-                u"json_object",
+                u'title',
+                u'tag_string_autocomplete',
+                u'select',
+                u'resource_url_upload',
+                u'resource_format_autocomplete',
+                u'multiple_select',
+                u'multiple_checkbox',
+                u'multiple_text',
+                u'date',
+                u'datetime',
+                u'datetime_tz',
+                u'dataset_slug',
+                u'dataset_organization',
+                u'json_object',
             )
         ) == sorted(presets.keys())
->>>>>>> 1e6c2ca3
 
     def test_scheming_get_preset(self):
         preset = scheming_get_preset(u"date")
